--- conflicted
+++ resolved
@@ -155,19 +155,13 @@
                                          (if goto (list (car it)) it)))
         (org-roam-capture--info (list (cons 'time time)))
         (org-roam-capture--context 'dailies))
-<<<<<<< HEAD
-    (org-roam--with-template-error 'org-roam-dailies-capture-templates
-      (org-roam-capture--capture (when goto '(4))))))
+    (org-roam-capture--capture (when goto '(4)))))
 
 ;;----------------------------------------------------------------------------
 ;; Today
 ;;----------------------------------------------------------------------------
 (defun org-roam-dailies-capture-today (&optional goto)
   "Create an entry in the daily note for today.
-=======
-    (setq org-roam-capture-additional-template-props (list :finalize 'find-file))
-    (org-roam-capture--capture)))
->>>>>>> 4fa966d3
 
 When GOTO is non-nil, go the note without creating an entry."
   (interactive "P")
